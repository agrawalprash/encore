--- conflicted
+++ resolved
@@ -134,20 +134,13 @@
             an incremental number assigned by EventManager in order of
             registration.
 
-<<<<<<< HEAD
         Note
         ----
        
-=======
-        Filter specification:
-            key - string which is name of an attribute of the event instance.
-            value - the value of the specified attribute.
-
-        Note: Reconnecting an already connected listener will disconnect the
+        Reconnecting an already connected listener will disconnect the
         old listener. This may have rammifications in changing the filters
         and the priority.
 
->>>>>>> ddcca388
         The filtering is added so that future optimizations can be done
         on specific events with large number of handlers. For example there
         should be a fast way to filter key events to specific listeners rather
@@ -318,16 +311,13 @@
             The priority of the listener. Higher priority listeners are called
             before lower priority listeners.
 
-<<<<<<< HEAD
         Note
         ----
        
-=======
-        Note: Reconnecting an already connected listener will disconnect the
+        Reconnecting an already connected listener will disconnect the
         old listener. This may have rammifications in changing the filters
         and the priority.
 
->>>>>>> ddcca388
         The filtering is added so that future optimizations can be done
         on specific events with large number of handlers. For example there
         should be a fast way to filter key events to specific listeners rather
